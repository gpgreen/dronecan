//! This module contains types associated with specific Dronecan messages.

use bitvec::prelude::*;
#[cfg(feature = "hal")]
use defmt::println;

use crate::{protocol::ConfigCommon, CanError, MsgType, PAYLOAD_SIZE_NODE_STATUS};

// pub const PARAM_NAME_NODE_ID: [u8; 14] = *b"uavcan.node_id";
// pub const PARAM_NAME_NODE_ID: &'static [u8] = "uavcan.node_id".as_bytes();
// pub const PARAM_NAME_BIT_RATE: &'static [u8] = "uavcan.bit_rate".as_bytes();

// To simplify some logic re trailing values, we only match the first few characters of the param name.
pub const NAME_CUTOFF: usize = 6;

pub const PARAM_NAME_NODE_ID: &[u8] = "Node ID (desired if dynamic allocation is set)".as_bytes();
pub const PARAM_NAME_DYNAMIC_ID: &[u8] = "Dynamic ID allocation".as_bytes();
pub const PARAM_NAME_FD_MODE: &[u8] = "CAN FD enabled".as_bytes();
pub const PARAM_NAME_BITRATE: &[u8] = "CAN bitrate (see datasheet)".as_bytes();

// This message is sent by Ardupilot; respond with 0 unless you wish to limit
// or inhibit GPS.
pub const PARAM_NAME_GPS_TYPE: &[u8] = "GPS_TYPE".as_bytes();

// Used to determine which enum (union) variant is used.
// "Tag is 3 bit long, so outer structure has 5-bit prefix to ensure proper alignment"
const VALUE_TAG_BIT_LEN: usize = 3;
const VALUE_NUMERIC_TAG_BIT_LEN: usize = 2;
// For use in `GetSet`
const NAME_LEN_BIT_SIZE: usize = 7; // round_up(log2(92+1));

const MAX_GET_SET_NAME_LEN: usize = 50; // not overal max; max we use to keep buf size down

// Size in bits of the value string's size byte (leading byte)
const VALUE_STRING_LEN_SIZE: usize = 8; // round_up(log2(128+1));

/// Reference: https://github.com/dronecan/DSDL/blob/master/uavcan/protocol/341.NodeStatus.uavcan
#[derive(Clone, Copy)]
#[repr(u8)]
pub enum NodeHealth {
    Ok = 0,
    Warning = 1,
    Error = 2,
    Critical = 3,
}

/// Reference: https://github.com/dronecan/DSDL/blob/master/uavcan/protocol/341.NodeStatus.uavcan
#[derive(Clone, Copy)]
#[repr(u8)]
pub enum NodeMode {
    Operational = 0,
    Initialization = 1,
    Maintenance = 2,
    SoftwareUpdate = 3,
    Offline = 7,
}

/// Broadcast periodically, and sent as part of the Node Status message.
pub struct NodeStatus {
    pub uptime_sec: u32,
    pub health: NodeHealth,
    pub mode: NodeMode,
    pub vendor_specific_status_code: u16,
}

impl NodeStatus {
    pub fn to_bytes(&self) -> [u8; PAYLOAD_SIZE_NODE_STATUS] {
        let mut result = [0; PAYLOAD_SIZE_NODE_STATUS];

        result[..4].clone_from_slice(&self.uptime_sec.to_le_bytes());

        // Health and mode. Submode is reserved by the spec for future use,
        // but is currently not used.
        result[4] = ((self.health as u8) << 6) | ((self.mode as u8) << 3);

        result[5..7].clone_from_slice(&self.vendor_specific_status_code.to_le_bytes());

        result
    }
}

/// https://github.com/dronecan/DSDL/blob/master/uavcan/protocol/param/10.ExecuteOpcode.uavcan
#[derive(Clone, Copy)]
#[repr(u8)]
pub enum OpcodeType {
    Save = 0,
    Erase = 1,
}

/// https://github.com/dronecan/DSDL/blob/master/uavcan/protocol/param/10.ExecuteOpcode.uavcan
/// Pertains to saving or erasing config to/from flash
pub struct ExecuteOpcode {
    pub opcode: OpcodeType,
    pub error_code: Option<i64>, // 48 bits.
    pub ok: bool,
}

impl ExecuteOpcode {
    pub fn from_bytes(buf: &[u8]) -> Self {
        let opcode = if buf[0] == 1 {
            OpcodeType::Erase
        } else {
            OpcodeType::Save
        };

        let error_code_val = i64::from_le_bytes(buf[56..104].try_into().unwrap());
        let error_code = match error_code_val {
            0 => None,
            _ => Some(error_code_val),
        };

        Self {
            opcode,
            error_code,
            ok: buf[104] != 0,
        }
    }
}

/// https://github.com/dronecan/DSDL/blob/master/uavcan/protocol/param/NumericValue.uavcan
/// `uavcan.protocol.param.NumericValue`
/// 2-bit tag.
#[derive(Clone, Copy)]
pub enum NumericValue {
    Empty,
    Integer(i64),
    Real(f32),
}

impl Default for NumericValue {
    fn default() -> Self {
        Self::Empty
    }
}

impl NumericValue {
    fn tag(&self) -> u8 {
        match self {
            Self::Empty => 0,
            Self::Integer(_) => 1,
            Self::Real(_) => 2,
        }
    }

    /// Similar to `Value.to_bits()`.
    pub fn to_bits(&self, bits: &mut BitSlice<u8, Msb0>, tag_start_i: usize) -> usize {
        let val_start_i = tag_start_i + VALUE_NUMERIC_TAG_BIT_LEN; // bits
        bits[tag_start_i..val_start_i].store(self.tag());

        match self {
            Self::Empty => val_start_i,
            Self::Integer(v) => {
                bits[val_start_i..val_start_i + 64].store_le(*v);
                val_start_i + 64
            }
            Self::Real(v) => {
                // bitvec doesn't support floats.
                let v_u32 = u32::from_le_bytes(v.to_le_bytes());
                bits[val_start_i..val_start_i + 32].store_le(v_u32);
                val_start_i + 32
            }
        }
    }
}

/// https://github.com/dronecan/DSDL/blob/master/uavcan/protocol/param/Value.uavcan
/// `uavcan.protocol.param.Value`
/// 3-bit tag with 5-bit prefix for alignment.
#[derive(Clone, Copy)]
pub enum Value<'a> {
    Empty,
    Integer(i64),
    Real(f32),
    Boolean(bool), // u8 repr
    /// Max length of 128 bytes.
    String(&'a [u8]),
}

impl<'a> Default for Value<'a> {
    fn default() -> Self {
        Self::Empty
    }
}

impl<'a> Value<'a> {
    fn tag(&self) -> u8 {
        match self {
            Self::Empty => 0,
            Self::Integer(_) => 1,
            Self::Real(_) => 2,
            Self::Boolean(_) => 3,
            Self::String(_) => 4,
        }
    }

    /// Modifies a bit array in place, with content from this value.
    /// Returns current bit index.
    pub fn to_bits(&self, bits: &mut BitSlice<u8, Msb0>, tag_start_i: usize) -> usize {
        let val_start_i = tag_start_i + VALUE_TAG_BIT_LEN; // bits
        bits[tag_start_i..val_start_i].store(self.tag());

        // success value of pdc msg for node id w min and max
        // [78, 111, 100, 101, 32, 73, 68, 67]
        // or is it this: [31, 15, 1, 70, 0, 0, 0, 131, 0]

        match self {
            Self::Empty => val_start_i,
            Self::Integer(v) => {
                bits[val_start_i..val_start_i + 64].store_le(*v);
                val_start_i + 64
            }
            Self::Real(v) => {
                // bitvec doesn't support floats.
                let v_u32 = u32::from_le_bytes(v.to_le_bytes());
                bits[val_start_i..val_start_i + 32].store_le(v_u32);
                val_start_i + 32
            }
            Self::Boolean(v) => {
                bits[val_start_i..val_start_i + 8].store_le(*v as u8);
                val_start_i + 8
            }
            Self::String(v) => {
                let mut i = val_start_i;
                bits[i..VALUE_STRING_LEN_SIZE].store_le(v.len());
                i += VALUE_STRING_LEN_SIZE;
                for char in *v {
                    bits[i..i + 8].store_le(*char);
                    i += 8;
                }
                i
            }
        }
    }

    /// Converts from a bit array, eg one of a larger message. Anchors using bit indexes
    /// passed as arguments.
    /// Returns self, and current bit index.
    pub fn from_bits(
        bits: &BitSlice<u8, Msb0>,
        tag_start_i: usize,
    ) -> Result<(Self, usize), CanError> {
        let val_start_i = tag_start_i + VALUE_TAG_BIT_LEN;

        Ok(match bits[tag_start_i..val_start_i].load_le::<u8>() {
            0 => (Self::Empty, val_start_i),
            1 => (
                Self::Integer(bits[val_start_i..val_start_i + 64].load_le::<i64>()),
                val_start_i + 64,
            ),
            2 => {
                // No support for floats in bitvec.
                let as_u32 = bits[val_start_i..val_start_i + 32].load_le::<u32>();
                (
                    Self::Real(f32::from_le_bytes(as_u32.to_le_bytes())),
                    val_start_i + 32,
                )
            }
            3 => (
                Self::Boolean(bits[val_start_i..val_start_i + 8].load_le::<u8>() != 0),
                val_start_i + 8,
            ),
            4 => {
                // todo: Handle non-FD mode that uses TCO
                let current_i = val_start_i + VALUE_STRING_LEN_SIZE;
                let str_len: u8 = bits[val_start_i..current_i].load_le();

                // todo: WTH?
                (Self::Integer(69), val_start_i + 64)
                // unimplemented!()
                // todo: Need to convert bitslice to byte slice.
                // (Self::String(bits[current_i..current_i + str_len as usize * 8]), current_i)
            }
            _ => return Err(CanError::PayloadData),
        })
    }
}

/// https://github.com/dronecan/DSDL/blob/master/uavcan/protocol/param/11.GetSet.uavcan
pub struct GetSetRequest<'a> {
    pub index: u16, // 13 bits
    /// If set - parameter will be assigned this value, then the new value will be returned.
    /// If not set - current parameter value will be returned.
    pub value: Value<'a>,
    // pub name: &'a [u8], // up to 92 bytes.
    /// Name of the parameter; always preferred over index if nonempty.
    pub name: [u8; MAX_GET_SET_NAME_LEN], // large enough for many uses
    pub name_len: usize,
}

impl<'a> GetSetRequest<'a> {
    // pub fn to_bytes(buf: &mut [u8]) -> Self {
    //     let index
    //     Self {
    //         index,
    //         value,
    //         name,
    //     }
    // }

    pub fn from_bytes(buf: &[u8], fd_mode: bool) -> Result<Self, CanError> {
        let bits = buf.view_bits::<Msb0>();

        let tag_start_i = 13;
        let index: u16 = bits[0..tag_start_i].load_le();

        // `i` in this function is in bits, not bytes.
        let (value, mut current_i) = Value::from_bits(bits, tag_start_i)?;

        let name_len = if fd_mode {
            let v = bits[current_i..current_i + NAME_LEN_BIT_SIZE].load_le::<u8>() as usize;
            current_i += NAME_LEN_BIT_SIZE;
            v
        } else {
            // todo: Figure it out from message len, or infer from 0s.
            MAX_GET_SET_NAME_LEN // max name len we use
        };

        let mut name = [0; MAX_GET_SET_NAME_LEN];

        if name_len as usize > name.len() {
            return Err(CanError::PayloadData);
        }

        for char_i in 0..name_len {
            // todo: Why BE here? confirm this is the same for non-FD mode.
            name[char_i] = bits[current_i..current_i + 8].load_be::<u8>();
            current_i += 8;
        }

        Ok(Self {
            index,
            value,
            name,
            name_len,
        })
    }
}

/// https://github.com/dronecan/DSDL/blob/master/uavcan/protocol/param/11.GetSet.uavcan
pub struct GetSetResponse<'a> {
    /// For set requests, it should contain the actual parameter value after the set request was
    /// executed. The objective is to let the client know if the value could not be updated, e.g.
    /// due to its range violation, etc.
    pub value: Value<'a>,
    pub default_value: Value<'a>,
    pub max_value: NumericValue,
    pub min_value: NumericValue,
    /// Empty name (and/or empty value) in response indicates that there is no such parameter.
    // pub name: [u8; MAX_GET_SET_NAME_LEN], // large enough for many uses
    pub name: [u8; MAX_GET_SET_NAME_LEN], // large enough for many uses
    pub name_len: usize,
    // pub name: &'a [u8], // up to 92 bytes.
}

impl<'a> GetSetResponse<'a> {
    /// Returns array length in bytes.
    pub fn to_bytes(&self, buf: &mut [u8], fd_mode: bool) -> usize {
        let bits = buf.view_bits_mut::<Msb0>();

        let val_tag_start_i = 5; // bits.

        let current_i = self.value.to_bits(bits, val_tag_start_i);

        // 5 is the pad between `value` and `default_value`.
        let default_value_i = current_i + 5;

        let current_i = self.default_value.to_bits(bits, default_value_i);
        let max_value_i = current_i + 6;

        let current_i = self.max_value.to_bits(bits, max_value_i);
        let min_value_i = current_i + 6;

        let current_i = self.min_value.to_bits(bits, min_value_i);

        // In FD mode, we need the len field of name.
        let mut i_bit = if fd_mode {
            let mut i_bit = current_i; // bits.

            bits[i_bit..i_bit + NAME_LEN_BIT_SIZE].store_le(self.name_len);
            i_bit += NAME_LEN_BIT_SIZE;

            i_bit
        } else {
            current_i
        };

        for char in &self.name[..self.name_len] {
            bits[i_bit..i_bit + 8].store_be(*char);
            i_bit += 8;
        }

        crate::bit_size_to_byte_size(i_bit)
    }

    pub fn from_bytes(buf: &[u8]) -> Result<Self, CanError> {
        let bits = buf.view_bits::<Msb0>();

        unimplemented!() // todo: You just need to work thorugh it like with related.
                         //
                         // let val_tag_start_i = 5;
                         // let (value, current_i) = Value::from_bits(bits, val_tag_start_i, &mut [])?; // todo: t str buf
                         //
                         //
                         // // todo: Max, min and default values
                         // let default_value = Value::Empty;
                         //
                         // let max_value_i = default_value_i + VALUE_TAG_BIT_LEN + 6; // Includes pad.
                         //
                         // let max_value = NumericValue::Empty;
                         // let max_value_size = 0; // todo
                         //
                         // let min_value = NumericValue::Empty;
                         // let min_value_size = 0; // todo
                         // // 2 is tag size of numeric value.
                         // let min_value_i = max_value_i + 2 + max_value_size + 6;
                         //
                         // // todo: Update once you include default values.
                         // let name_len_i = min_value_i + 2 + min_value_size + 6;
                         //
                         // // todo: Name section here is DRY with request.
                         // let name_start_i = name_len_i + NAME_LEN_BIT_SIZE;
                         //
                         // let name_len = bits[name_len_i..name_start_i].load_le::<u8>() as usize;
                         //
                         // let mut name = [0; MAX_GET_SET_NAME_LEN];
                         //
                         // let mut i = name_start_i; // bits.
                         //
                         // i += VALUE_STRING_LEN_SIZE;
                         //
                         // if name_len as usize > name.len() {
                         //     return Err(CanError::PayloadData);
                         // }
                         //
                         // for char_i in 0..name_len {
                         //     name[char_i] = bits[i..i + 8].load_le::<u8>();
                         //     i += 8;
                         // }
                         //
                         // Ok(Self {
                         //     value,
                         //     default_value,
                         //     max_value,
                         //     min_value,
                         //     name,
                         //     name_len,
                         // })
    }
}

/// https://github.com/dronecan/DSDL/blob/master/uavcan/protocol/HardwareVersion.uavcan
/// Generic hardware version information.
/// These values should remain unchanged for the device's lifetime.
// pub struct HardwareVersion<'a> {
pub struct HardwareVersion {
    pub major: u8,
    pub minor: u8,
    /// Unique ID is a 128 bit long sequence that is globally unique for each node.
    /// All zeros is not a valid UID.
    /// If filled with zeros, assume that the value is undefined.
    pub unique_id: [u8; 16],
    // We currently don't use certificate of authority.
    // /// Certificate of authenticity (COA) of the hardware, 255 bytes max.
    // pub certificate_of_authority: &'a [u8],
}

impl HardwareVersion {
    pub fn to_bytes(&self) -> [u8; 19] {
        let mut buf = [0; 19];

        buf[0] = self.major;
        buf[1] = self.minor;
        buf[2..18].clone_from_slice(&self.unique_id);
        // The final index is our 8-bit length field for COA, which we hard-set to 0.
        buf[18] = 0;
        buf
    }
}

/// https://github.com/dronecan/DSDL/blob/master/uavcan/protocol/SoftwareVersion.uavcan
/// Generic software version information.
pub struct SoftwareVersion {
    pub major: u8,
    pub minor: u8,
    ///This mask indicates which optional fields (see below) are set.
    /// uint8 OPTIONAL_FIELD_FLAG_VCS_COMMIT = 1
    ///uint8 OPTIONAL_FIELD_FLAG_IMAGE_CRC  = 2
    pub optional_field_flags: u8,
    /// VCS commit hash or revision number, e.g. git short commit hash. Optional.
    pub vcs_commit: u32,
    /// The value of an arbitrary hash function applied to the firmware image.
    pub image_crc: u64,
}

impl SoftwareVersion {
    pub fn to_bytes(&self) -> [u8; 15] {
        let mut result = [0; 15];

        result[0] = self.major;
        result[1] = self.minor;
        result[2] = self.optional_field_flags;
        result[3..7].clone_from_slice(&self.vcs_commit.to_le_bytes());
        result[7..15].clone_from_slice(&self.image_crc.to_le_bytes());

        result
    }
}

/// https://github.com/dronecan/DSDL/blob/master/uavcan/protocol/DataTypeKind.uavcan
#[derive(Clone, Copy)]
#[repr(u8)]
pub enum DataTypeKind {
    Service = 0,
    Message = 1,
}

/// https://github.com/dronecan/DSDL/blob/master/uavcan/protocol/dynamic_node_id/1.Allocation.uavcan
pub struct IdAllocationData {
    pub node_id: u8, // 7 bytes
    pub stage: u8,   // 0, 1, or 3.
    pub unique_id: [u8; 16],
}

impl IdAllocationData {
    pub fn to_bytes(&self, fd_mode: bool) -> [u8; MsgType::IdAllocation.payload_size() as usize] {
        let mut result = [0; MsgType::IdAllocation.payload_size() as usize];

        result[0] = (self.node_id << 1) | ((self.stage == 0) as u8);

        // unique id. Split across payloads if not on FD mode.
        if fd_mode {
            // Must include the 5-bit unique_id len field in FD mode.
            let bits = result.view_bits_mut::<Msb0>();

            let mut i_bit = 8;
            bits[i_bit..i_bit + 5].store_le(16_u8);

            i_bit += 5;

            for val in self.unique_id {
                bits[i_bit..i_bit + 8].store_le(val);
                i_bit += 8;
            }
        } else {
            match self.stage {
                0 => {
                    result[1..7].copy_from_slice(&self.unique_id[0..6]);
                }
                1 => {
                    result[1..7].copy_from_slice(&self.unique_id[6..12]);
                }
                2 => {
                    result[1..5].copy_from_slice(&self.unique_id[12..16]);
                }
                _ => (),
            };
        }

        result
    }

    pub fn from_bytes(buf: &[u8; MsgType::IdAllocation.payload_size() as usize]) -> Self {
        let stage = if (buf[0] & 1) != 0 { 1 } else { 0 };

        Self {
            // todo: QC order
            node_id: (buf[0] << 1) & 0b111_1111,
            stage,
            unique_id: buf[1..17].try_into().unwrap(),
        }
    }
}

/// Make a GetSet response from common config items. This reduces repetition in node firmware.
pub fn make_getset_response_common<'a>(
    config: &ConfigCommon,
    index: u8,
) -> Option<GetSetResponse<'a>> {
    // We load the default config to determine default values.
    let cfg_default = ConfigCommon::default();

    let mut name = [0; MAX_GET_SET_NAME_LEN];

    match index {
        0 => {
            let text = PARAM_NAME_NODE_ID;
            name[0..text.len()].copy_from_slice(text);

            Some(GetSetResponse {
                value: Value::Integer(config.node_id as i64),
                default_value: Value::Integer(cfg_default.node_id as i64),
                max_value: NumericValue::Integer(127),
                min_value: NumericValue::Integer(0),
                name,
                name_len: text.len(),
            })
        }
        1 => {
            let text = PARAM_NAME_DYNAMIC_ID;
            name[0..text.len()].copy_from_slice(text);

            Some(GetSetResponse {
                value: Value::Boolean(config.dynamic_id_allocation),
                default_value: Value::Boolean(cfg_default.dynamic_id_allocation),
                max_value: NumericValue::Empty,
                min_value: NumericValue::Empty,
                name,
                name_len: text.len(),
            })
        }
        2 => {
            let text = PARAM_NAME_FD_MODE;
            name[0..text.len()].copy_from_slice(text);

            Some(GetSetResponse {
                value: Value::Boolean(config.fd_mode),
                default_value: Value::Boolean(cfg_default.fd_mode),
                max_value: NumericValue::Empty,
                min_value: NumericValue::Empty,
                name,
                name_len: text.len(),
            })
        }
        3 => {
            let text = PARAM_NAME_BITRATE;
            name[0..text.len()].copy_from_slice(text);

            Some(GetSetResponse {
                value: Value::Integer(config.can_bitrate as i64),
                default_value: Value::Integer(cfg_default.can_bitrate as i64),
                max_value: NumericValue::Integer(6),
                min_value: NumericValue::Integer(0),
                name,
                name_len: text.len(),
            })
        }
        _ => None,
    }
}

#[derive(Default)]
/// https://www.expresslrs.org/3.0/info/signal-health/
/// Currently AnyLeaf only.
pub struct LinkStats {
    // /// Timestamp these stats were recorded. (TBD format; processed locally; not part of packet from tx).
    // pub timestamp: u32,
    /// Uplink - received signal strength antenna 1 (RSSI). RSSI dBm as reported by the RX. Values
    /// vary depending on mode, antenna quality, output power and distance. Ranges from -128 to 0.
    pub uplink_rssi_1: u8,
    /// Uplink - received signal strength antenna 2 (RSSI). Second antenna RSSI, used in diversity mode
    /// (Same range as rssi_1)
    pub uplink_rssi_2: u8,
    /// Uplink - link quality (valid packets). The number of successful packets out of the last
    /// 100 from TX → RX
    pub uplink_link_quality: u8,
    /// Uplink - signal-to-noise ratio. SNR reported by the RX. Value varies mostly by radio chip
    /// and gets lower with distance (once the agc hits its limit)
<<<<<<< HEAD
    // pub uplink_snr: i8,
=======
>>>>>>> 17d0a73f
    pub uplink_snr: u8,
    /// Active antenna for diversity RX (0 - 1)
    pub active_antenna: u8,
    pub rf_mode: u8,
    /// Uplink - transmitting power. See the `ElrsTxPower` enum and its docs for details.
    pub uplink_tx_power: u8,
    /// Downlink - received signal strength (RSSI). RSSI dBm of telemetry packets received by TX.
    pub downlink_rssi: u8,
    /// Downlink - link quality (valid packets). An LQ indicator of telemetry packets received RX → TX
    /// (0 - 100)
    pub downlink_link_quality: u8,
    /// Downlink - signal-to-noise ratio. SNR reported by the TX for telemetry packets
<<<<<<< HEAD
    // pub downlink_snr: i8,
=======
>>>>>>> 17d0a73f
    pub downlink_snr: u8,
}

impl LinkStats {
    pub fn to_bytes(&self) -> [u8; MsgType::LinkStats.payload_size() as usize] {
        let mut result = [0; MsgType::LinkStats.payload_size() as usize];

        result[0] = self.uplink_rssi_1;
        result[1] = self.uplink_rssi_2;
        result[2] = self.uplink_link_quality;
        result[3] = self.uplink_snr as u8;
        result[4] = self.active_antenna;
        result[5] = self.rf_mode;
        result[6] = self.uplink_tx_power;
        result[7] = self.downlink_rssi;
        result[8] = self.downlink_link_quality;
        result[9] = self.downlink_snr as u8;

        result
    }
}<|MERGE_RESOLUTION|>--- conflicted
+++ resolved
@@ -655,10 +655,6 @@
     pub uplink_link_quality: u8,
     /// Uplink - signal-to-noise ratio. SNR reported by the RX. Value varies mostly by radio chip
     /// and gets lower with distance (once the agc hits its limit)
-<<<<<<< HEAD
-    // pub uplink_snr: i8,
-=======
->>>>>>> 17d0a73f
     pub uplink_snr: u8,
     /// Active antenna for diversity RX (0 - 1)
     pub active_antenna: u8,
@@ -671,10 +667,6 @@
     /// (0 - 100)
     pub downlink_link_quality: u8,
     /// Downlink - signal-to-noise ratio. SNR reported by the TX for telemetry packets
-<<<<<<< HEAD
-    // pub downlink_snr: i8,
-=======
->>>>>>> 17d0a73f
     pub downlink_snr: u8,
 }
 
